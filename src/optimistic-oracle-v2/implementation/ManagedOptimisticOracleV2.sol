--- conflicted
+++ resolved
@@ -48,19 +48,8 @@
  * @title Managed Optimistic Oracle V2.
  * @notice Pre-DVM escalation contract that allows faster settlement and management of price requests.
  */
-<<<<<<< HEAD
-contract ManagedOptimisticOracleV2 is
-    UUPSUpgradeable,
-    ManagedOptimisticOracleV2Events,
-    OptimisticOracleV2,
-    AccessControlDefaultAdminRulesUpgradeable,
-    MultiCaller
-{
+contract ManagedOptimisticOracleV2 is ManagedOptimisticOracleV2Events, OptimisticOracleV2, MultiCaller {
     struct BondCapInfo {
-=======
-contract ManagedOptimisticOracleV2 is ManagedOptimisticOracleV2Events, OptimisticOracleV2, MultiCaller {
-    struct MaximumBond {
->>>>>>> 27cf2d06
         IERC20 currency;
         uint256 capAmount;
     }
@@ -195,7 +184,7 @@
      * @param currency the ERC20 token used for bonding proposals and disputes. Must be approved for use with the DVM.
      * @param minimumBond new minimum bond amount.
      */
-    function setMinimumBond(IERC20 currency, uint256 minimumBond) external nonReentrant onlyRegularAdmin {
+    function setMinimumBond(IERC20 currency, uint256 minimumBond) external nonReentrant onlyConfigAdmin {
         _setMinimumBond(currency, minimumBond);
     }
 
