--- conflicted
+++ resolved
@@ -57,19 +57,28 @@
     AccessControlDefaultAdminRulesUpgradeable,
     MultiCaller
 {
-    struct Bond {
+    struct MaximumBond {
         IERC20 currency;
         uint256 amount;
     }
 
-<<<<<<< HEAD
+    struct CustomBond {
+        uint256 amount;
+        bool isSet;
+    }
+
+    struct CustomLiveness {
+        uint256 liveness;
+        bool isSet;
+    }
+
     struct InitializeParams {
         uint256 liveness; // default liveness applied to each price request.
         address finderAddress; // finder to use to get addresses of DVM contracts.
         address timerAddress; // address of the timer contract. Should be 0x0 in prod.
         address defaultProposerWhitelist; // address of the default whitelist.
         address requesterWhitelist; // address of the requester whitelist.
-        Bond[] maximumBonds; // array of maximum bonds for different currencies.
+        MaximumBond[] maximumBonds; // array of maximum bonds for different currencies.
         uint256 minimumLiveness; // minimum liveness that can be overridden for a request.
         address regularAdmin; // regular admin, which is used for managing request managers and contract parameters.
         address upgradeAdmin; // contract upgrade admin, which also can manage the regular admin role.
@@ -79,18 +88,6 @@
     bytes32 public constant REGULAR_ADMIN = keccak256("REGULAR_ADMIN");
 
     // Request manager role is used to manage proposer whitelists, bonds, and liveness for individual requests.
-=======
-    struct CustomBond {
-        uint256 amount;
-        bool isSet;
-    }
-
-    struct CustomLiveness {
-        uint256 liveness;
-        bool isSet;
-    }
-
->>>>>>> 3825a56b
     bytes32 public constant REQUEST_MANAGER = keccak256("REQUEST_MANAGER");
 
     // Default whitelist for proposers.
