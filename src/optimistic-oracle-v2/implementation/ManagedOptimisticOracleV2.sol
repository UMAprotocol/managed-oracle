--- conflicted
+++ resolved
@@ -1,12 +1,7 @@
 // SPDX-License-Identifier: AGPL-3.0-only
 pragma solidity ^0.8.0;
 
-<<<<<<< HEAD
-import {AccessControlDefaultAdminRulesUpgradeable} from
-    "@openzeppelin/contracts-upgradeable/access/extensions/AccessControlDefaultAdminRulesUpgradeable.sol";
 import {ERC165Checker} from "@openzeppelin/contracts/utils/introspection/ERC165Checker.sol";
-=======
->>>>>>> f5808ea4
 import {IERC20} from "@openzeppelin/contracts/token/ERC20/IERC20.sol";
 import {UUPSUpgradeable} from "@openzeppelin/contracts-upgradeable/proxy/utils/UUPSUpgradeable.sol";
 
@@ -285,7 +280,6 @@
         bytes memory ancillaryData,
         address whitelist
     ) external nonReentrant onlyRequestManager {
-<<<<<<< HEAD
         // Zero address is allowed to disable the custom proposer whitelist.
         if (whitelist != address(0)) {
             require(
@@ -293,10 +287,7 @@
                 "Unsupported whitelist interface"
             );
         }
-        bytes32 managedRequestId = _getManagedRequestId(requester, identifier, ancillaryData);
-=======
         bytes32 managedRequestId = getManagedRequestId(requester, identifier, ancillaryData);
->>>>>>> f5808ea4
         customProposerWhitelists[managedRequestId] = DisableableAddressWhitelistInterface(whitelist);
         emit CustomProposerWhitelistSet(managedRequestId, requester, identifier, ancillaryData, whitelist);
     }
