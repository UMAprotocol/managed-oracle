// SPDX-License-Identifier: AGPL-3.0-only
pragma solidity ^0.8.27;

import {ERC165Checker} from "@openzeppelin/contracts/utils/introspection/ERC165Checker.sol";
import {IERC20} from "@openzeppelin/contracts/token/ERC20/IERC20.sol";

import {AddressWhitelistInterface} from "../../common/interfaces/AddressWhitelistInterface.sol";
import {ManagedOptimisticOracleV2Interface} from "../interfaces/ManagedOptimisticOracleV2Interface.sol";
import {MultiCaller} from "../../common/implementation/MultiCaller.sol";
<<<<<<< HEAD

/**
 * @title Events emitted by the ManagedOptimisticOracleV2 contract.
 * @notice Contains events for request manager management, bond and liveness updates, and whitelists.
 */
abstract contract ManagedOptimisticOracleV2Events {
    event RequestManagerAdded(address indexed requestManager);
    event RequestManagerRemoved(address indexed requestManager);
    event AllowedBondRangeUpdated(IERC20 indexed currency, uint256 newMinimumBond, uint256 newMaximumBond);
    event MinimumLivenessUpdated(uint256 newMinimumLiveness);
    event DefaultProposerWhitelistUpdated(address indexed newWhitelist);
    event RequesterWhitelistUpdated(address indexed newWhitelist);
    event CustomBondSet(
        bytes32 indexed managedRequestId,
        address requester,
        bytes32 indexed identifier,
        bytes ancillaryData,
        IERC20 indexed currency,
        uint256 bond
    );
    event CustomLivenessSet(
        bytes32 indexed managedRequestId,
        address indexed requester,
        bytes32 indexed identifier,
        bytes ancillaryData,
        uint256 customLiveness
    );
    event CustomProposerWhitelistSet(
        bytes32 indexed managedRequestId,
        address requester,
        bytes32 indexed identifier,
        bytes ancillaryData,
        address indexed newWhitelist
    );
}
=======
import {OptimisticOracleV2} from "./OptimisticOracleV2.sol";
>>>>>>> a47ff9fa

/**
 * @title Managed Optimistic Oracle V2.
 * @notice Pre-DVM escalation contract that allows faster settlement and management of price requests.
 * @custom:security-contact bugs@umaproject.org
 */
<<<<<<< HEAD
contract ManagedOptimisticOracleV2 is ManagedOptimisticOracleV2Events, OptimisticOracleV2, MultiCaller {
    struct BondRange {
        uint128 minimumBond;
        uint128 maximumBond;
    }

    struct CurrencyBondRange {
=======
contract ManagedOptimisticOracleV2 is ManagedOptimisticOracleV2Interface, OptimisticOracleV2, MultiCaller {
    struct MaximumBond {
>>>>>>> a47ff9fa
        IERC20 currency;
        BondRange range;
    }

    struct CustomBond {
        uint256 amount;
        bool isSet;
    }

    struct CustomLiveness {
        uint256 liveness;
        bool isSet;
    }

    // Config admin role is used to manage request managers and set other default parameters.
    bytes32 public constant CONFIG_ADMIN_ROLE = keccak256("CONFIG_ADMIN_ROLE");

    // Request manager role is used to manage proposer whitelists, bonds, and liveness for individual requests.
    bytes32 public constant REQUEST_MANAGER_ROLE = keccak256("REQUEST_MANAGER_ROLE");

    // Default whitelist for proposers.
    AddressWhitelistInterface public defaultProposerWhitelist;
    AddressWhitelistInterface public requesterWhitelist;

    // Custom bonds set by request managers for specific request and currency combinations.
    mapping(bytes32 => mapping(IERC20 => CustomBond)) public customBonds;

    // Custom liveness values set by request managers for specific requests.
    mapping(bytes32 => CustomLiveness) public customLivenessValues;

    // Custom proposer whitelists set by request managers for specific requests.
    mapping(bytes32 => AddressWhitelistInterface) public customProposerWhitelists;

    // Admin controlled ranges limiting the changes that can be made by request managers.
    mapping(IERC20 => BondRange) public allowedBondRanges;

    // Admin controlled minimum liveness that can be set by request managers.
    uint256 public minimumLiveness;

    /// @custom:oz-upgrades-unsafe-allow constructor
    constructor() {
        _disableInitializers();
    }

    /**
     * @notice Initializer.
     * @param _defaultLiveness applied to each price request.
     * @param _finderAddress to use to get addresses of DVM contracts.
     * @param _defaultProposerWhitelist address of the default whitelist.
     * @param _requesterWhitelist address of the requester whitelist.
     * @param _allowedBondRanges array of allowed bond ranges for different currencies.
     * @param _minimumLiveness that can be overridden for a request.
     * @param configAdmin address, which is used for managing request managers and contract parameters.
     * @param upgradeAdmin address, which also can manage the config admin role.
     */
    function initialize(
        uint256 _defaultLiveness,
        address _finderAddress,
        address _defaultProposerWhitelist,
        address _requesterWhitelist,
        CurrencyBondRange[] calldata _allowedBondRanges,
        uint256 _minimumLiveness,
        address configAdmin,
        address upgradeAdmin
    ) external initializer {
        __OptimisticOracleV2_init(_defaultLiveness, _finderAddress, upgradeAdmin);

        // Config admin is managing the request manager role.
        // Contract upgrade admin retains the default admin role that can also manage the config admin role.
        _grantRole(CONFIG_ADMIN_ROLE, configAdmin);
        _setRoleAdmin(REQUEST_MANAGER_ROLE, CONFIG_ADMIN_ROLE);

        _setDefaultProposerWhitelist(_defaultProposerWhitelist);
        _setRequesterWhitelist(_requesterWhitelist);
        for (uint256 i = 0; i < _allowedBondRanges.length; i++) {
            _setAllowedBondRange(_allowedBondRanges[i].currency, _allowedBondRanges[i].range);
        }
        _setMinimumLiveness(_minimumLiveness);
    }

    /**
     * @dev Throws if called by any account other than the config admin.
     */
    modifier onlyConfigAdmin() {
        _checkRole(CONFIG_ADMIN_ROLE);
        _;
    }

    /**
     * @dev Throws if called by any account other than the request manager.
     */
    modifier onlyRequestManager() {
        _checkRole(REQUEST_MANAGER_ROLE);
        _;
    }

    /**
     * @notice Adds a request manager.
     * @dev Only callable by the config admin (checked in grantRole of AccessControlUpgradeable).
     * @param requestManager address of the request manager to set.
     */
    function addRequestManager(address requestManager) external nonReentrant {
        grantRole(REQUEST_MANAGER_ROLE, requestManager);
        emit RequestManagerAdded(requestManager);
    }

    /**
     * @notice Removes a request manager.
     * @dev Only callable by the config admin (checked in revokeRole of AccessControlUpgradeable).
     * @param requestManager address of the request manager to remove.
     */
    function removeRequestManager(address requestManager) external nonReentrant {
        revokeRole(REQUEST_MANAGER_ROLE, requestManager);
        emit RequestManagerRemoved(requestManager);
    }

    /**
     * @notice Sets the bounds for a bond that can be set for a request.
     * @dev This can be used to limit the bond amount that can be set by request managers, callable by the config admin.
     * @param currency the ERC20 token used for bonding proposals and disputes. Must be approved for use with the DVM.
     * @param newRange new allowed range for the bond.
     */
    function setAllowedBondRange(IERC20 currency, BondRange calldata newRange) external nonReentrant onlyConfigAdmin {
        _setAllowedBondRange(currency, newRange);
    }

    /**
     * @notice Sets the minimum liveness that can be set for a request.
     * @dev This can be used to limit the liveness period that can be set by request managers, callable by the config admin.
     * @param _minimumLiveness new minimum liveness period.
     */
    function setMinimumLiveness(uint256 _minimumLiveness) external nonReentrant onlyConfigAdmin {
        _setMinimumLiveness(_minimumLiveness);
    }

    /**
     * @notice Sets the default proposer whitelist.
     * @dev Only callable by the config admin.
     * @param whitelist address of the whitelist to set.
     */
    function setDefaultProposerWhitelist(address whitelist) external nonReentrant onlyConfigAdmin {
        _setDefaultProposerWhitelist(whitelist);
    }

    /**
     * @notice Sets the requester whitelist.
     * @dev Only callable by the config admin.
     * @param whitelist address of the whitelist to set.
     */
    function setRequesterWhitelist(address whitelist) external nonReentrant onlyConfigAdmin {
        _setRequesterWhitelist(whitelist);
    }

    /**
     * @notice Requests a new price.
     * @param identifier price identifier being requested.
     * @param timestamp timestamp of the price being requested.
     * @param ancillaryData ancillary data representing additional args being passed with the price request.
     * @param currency ERC20 token used for payment of rewards and fees. Must be approved for use with the DVM.
     * @param reward reward offered to a successful proposer. Will be pulled from the caller. Note: this can be 0,
     *               which could make sense if the contract requests and proposes the value in the same call or
     *               provides its own reward system.
     * @return totalBond default bond (final fee) + final fee that the proposer and disputer will be required to pay.
     * This can be changed with a subsequent call to setBond().
     */
    function requestPrice(
        bytes32 identifier,
        uint256 timestamp,
        bytes memory ancillaryData,
        IERC20 currency,
        uint256 reward
    ) public override returns (uint256 totalBond) {
        require(requesterWhitelist.isOnWhitelist(msg.sender), RequesterNotWhitelisted());
        return super.requestPrice(identifier, timestamp, ancillaryData, currency, reward);
    }

    /**
     * @notice Set the proposal bond associated with a price request.
     * @dev This would also override any subsequent calls to setBond() by the requester.
     * @param requester sender of the initial price request.
     * @param identifier price identifier to identify the existing request.
     * @param ancillaryData ancillary data of the price being requested.
     * @param currency ERC20 token used for payment of rewards and fees. Must be approved for use with the DVM.
     * @param bond custom bond amount to set.
     */
    function requestManagerSetBond(
        address requester,
        bytes32 identifier,
        bytes memory ancillaryData,
        IERC20 currency,
        uint256 bond
    ) external nonReentrant onlyRequestManager {
        require(_getCollateralWhitelist().isOnWhitelist(address(currency)), UnsupportedCurrency());
        _validateBond(currency, bond);
        bytes32 managedRequestId = getManagedRequestId(requester, identifier, ancillaryData);
        customBonds[managedRequestId][currency] = CustomBond({amount: bond, isSet: true});
        emit CustomBondSet(managedRequestId, requester, identifier, ancillaryData, currency, bond);
    }

    /**
     * @notice Sets a custom liveness value for the request. Liveness is the amount of time a proposal must wait before
     * being auto-resolved.
     * @dev This would also override any subsequent calls to setLiveness() by the requester.
     * @param requester sender of the initial price request.
     * @param identifier price identifier to identify the existing request.
     * @param ancillaryData ancillary data of the price being requested.
     * @param customLiveness new custom liveness.
     */
    function requestManagerSetCustomLiveness(
        address requester,
        bytes32 identifier,
        bytes memory ancillaryData,
        uint256 customLiveness
    ) external nonReentrant onlyRequestManager {
        _validateLiveness(customLiveness);
        bytes32 managedRequestId = getManagedRequestId(requester, identifier, ancillaryData);
        customLivenessValues[managedRequestId] = CustomLiveness({liveness: customLiveness, isSet: true});
        emit CustomLivenessSet(managedRequestId, requester, identifier, ancillaryData, customLiveness);
    }

    /**
     * @notice Sets the proposer whitelist for a request.
     * @dev This can also be set in advance of the request as the timestamp is omitted from the mapping key derivation.
     * @param requester sender of the initial price request.
     * @param identifier price identifier to identify the existing request.
     * @param ancillaryData ancillary data of the price being requested.
     * @param whitelist address of the whitelist to set.
     */
    function requestManagerSetProposerWhitelist(
        address requester,
        bytes32 identifier,
        bytes memory ancillaryData,
        address whitelist
    ) external nonReentrant onlyRequestManager {
        // Zero address is allowed to disable the custom proposer whitelist.
        if (whitelist != address(0)) {
            _validateWhitelistInterface(whitelist);
        }
        bytes32 managedRequestId = getManagedRequestId(requester, identifier, ancillaryData);
        customProposerWhitelists[managedRequestId] = AddressWhitelistInterface(whitelist);
        emit CustomProposerWhitelistSet(managedRequestId, requester, identifier, ancillaryData, whitelist);
    }

    /**
     * @notice Proposes a price value on another address' behalf. Note: this address will receive any rewards that come
     * from this proposal. However, any bonds are pulled from the caller.
     * @param proposer address to set as the proposer.
     * @param requester sender of the initial price request.
     * @param identifier price identifier to identify the existing request.
     * @param timestamp timestamp to identify the existing request.
     * @param ancillaryData ancillary data of the price being requested.
     * @param proposedPrice price being proposed.
     * @return totalBond the amount that's pulled from the caller's wallet as a bond. The bond will be returned to
     * the proposer once settled if the proposal is correct.
     */
    function proposePriceFor(
        address proposer,
        address requester,
        bytes32 identifier,
        uint256 timestamp,
        bytes memory ancillaryData,
        int256 proposedPrice
    ) public override returns (uint256 totalBond) {
        // Apply the custom bond and liveness overrides if set.
        Request storage request = _getRequest(requester, identifier, timestamp, ancillaryData);
        bytes32 managedRequestId = getManagedRequestId(requester, identifier, ancillaryData);
        if (customBonds[managedRequestId][request.currency].isSet) {
            request.requestSettings.bond = customBonds[managedRequestId][request.currency].amount;
        }
        if (customLivenessValues[managedRequestId].isSet) {
            request.requestSettings.customLiveness = customLivenessValues[managedRequestId].liveness;
        }

        AddressWhitelistInterface whitelist = _getEffectiveProposerWhitelist(requester, identifier, ancillaryData);

        require(whitelist.isOnWhitelist(proposer), ProposerNotWhitelisted());
        require(whitelist.isOnWhitelist(msg.sender), SenderNotWhitelisted());
        return super.proposePriceFor(proposer, requester, identifier, timestamp, ancillaryData, proposedPrice);
    }

    /**
     * @notice Gets the custom proposer whitelist for a request.
     * @dev This omits the timestamp from the key derivation, so the whitelist might have been set in advance of the
     * request.
     * @param requester sender of the initial price request.
     * @param identifier price identifier to identify the existing request.
     * @param ancillaryData ancillary data of the price being requested.
     * @return AddressWhitelistInterface the custom proposer whitelist for the request or zero address if not set.
     */
    function getCustomProposerWhitelist(address requester, bytes32 identifier, bytes memory ancillaryData)
        external
        view
        returns (AddressWhitelistInterface)
    {
        return customProposerWhitelists[getManagedRequestId(requester, identifier, ancillaryData)];
    }

    /**
     * @notice Returns the proposer whitelist and whether whitelist is enabled for a given request.
     * @dev If no custom proposer whitelist is set for the request, the default proposer whitelist is used.
     * If whitelist used is DisabledAddressWhitelist, the returned proposer list will be empty and isEnabled will be false,
     * indicating that any address is allowed to propose.
     * @param requester The address that made or will make the price request.
     * @param identifier The identifier of the price request.
     * @param ancillaryData Additional data used to uniquely identify the request.
     * @return allowedProposers The list of addresses allowed to propose, if whitelist is enabled. Otherwise, an empty array.
     * @return isEnabled A boolean indicating whether whitelist is enabled for this request.
     */
    function getProposerWhitelistWithEnabledStatus(address requester, bytes32 identifier, bytes memory ancillaryData)
        external
        view
        returns (address[] memory allowedProposers, bool isEnabled)
    {
        AddressWhitelistInterface whitelist = _getEffectiveProposerWhitelist(requester, identifier, ancillaryData);
        return (whitelist.getWhitelist(), whitelist.isWhitelistEnabled());
    }

    /**
     * @notice Gets the ID for a managed request.
     * @dev This omits the timestamp from the key derivation, so it can be used for managed requests in advance.
     * @param requester sender of the initial price request.
     * @param identifier price identifier to identify the existing request.
     * @param ancillaryData ancillary data of the price being requested.
     * @return bytes32 the ID for the managed request.
     */
    function getManagedRequestId(address requester, bytes32 identifier, bytes memory ancillaryData)
        public
        pure
        returns (bytes32)
    {
        return keccak256(abi.encodePacked(requester, identifier, ancillaryData));
    }

    /**
     * @notice Sets the bounds for a bond that can be set for a request.
     * @dev This can be used to limit the bond amount that can be set by request managers.
     * @param currency the ERC20 token used for bonding proposals and disputes. Must be approved for use with the DVM.
     * @param newRange new allowed range for the bond.
     */
<<<<<<< HEAD
    function _setAllowedBondRange(IERC20 currency, BondRange calldata newRange) internal {
        require(_getCollateralWhitelist().isOnWhitelist(address(currency)), "Unsupported currency");
        require(newRange.minimumBond <= newRange.maximumBond, "minimumBond cannot be bigger than maximumBond");
        allowedBondRanges[currency] = newRange;
        emit AllowedBondRangeUpdated(currency, newRange.minimumBond, newRange.maximumBond);
=======
    function _setMaximumBond(IERC20 currency, uint256 maximumBond) internal {
        require(_getCollateralWhitelist().isOnWhitelist(address(currency)), UnsupportedCurrency());
        maximumBonds[currency] = maximumBond;
        emit MaximumBondUpdated(currency, maximumBond);
>>>>>>> a47ff9fa
    }

    /**
     * @notice Sets the minimum liveness that can be set for a request.
     * @dev This can be used to limit the liveness period that can be set by request managers.
     * @param _minimumLiveness new minimum liveness period.
     */
    function _setMinimumLiveness(uint256 _minimumLiveness) internal {
        super._validateLiveness(_minimumLiveness);
        minimumLiveness = _minimumLiveness;
        emit MinimumLivenessUpdated(_minimumLiveness);
    }

    /**
     * @notice Sets the default proposer whitelist.
     * @param whitelist address of the whitelist to set.
     */
    function _setDefaultProposerWhitelist(address whitelist) internal {
        _validateWhitelistInterface(whitelist);
        defaultProposerWhitelist = AddressWhitelistInterface(whitelist);
        emit DefaultProposerWhitelistUpdated(whitelist);
    }

    /**
     * @notice Sets the requester whitelist.
     * @param whitelist address of the whitelist to set.
     */
    function _setRequesterWhitelist(address whitelist) internal {
        _validateWhitelistInterface(whitelist);
        requesterWhitelist = AddressWhitelistInterface(whitelist);
        emit RequesterWhitelistUpdated(whitelist);
    }

    /**
     * @notice Validates that the given address implements the AddressWhitelistInterface.
     * @dev Reverts if the address does not implement the interface.
     * @param whitelist address of the whitelist to validate.
     */
    function _validateWhitelistInterface(address whitelist) internal view {
        require(
            ERC165Checker.supportsInterface(whitelist, type(AddressWhitelistInterface).interfaceId),
            UnsupportedWhitelistInterface()
        );
    }

    /**
     * @notice Validates the bond amount.
     * @dev Reverts if the bond exceeds the maximum bond amount (controllable by the config admin).
     * @param currency the ERC20 token used for bonding proposals and disputes. Must be approved for use with the DVM.
     * @param bond the bond amount to validate.
     */
    function _validateBond(IERC20 currency, uint256 bond) internal view {
<<<<<<< HEAD
        BondRange memory allowedRange = allowedBondRanges[currency];
        require(bond >= uint256(allowedRange.minimumBond), "Bond is less than minimum bond");
        require(bond <= uint256(allowedRange.maximumBond), "Bond exceeds maximum bond");
=======
        require(bond <= maximumBonds[currency], BondExceedsMaximumBond());
>>>>>>> a47ff9fa
    }

    /**
     * @notice Validates the liveness period.
     * @dev Reverts if the liveness period is less than the minimum liveness (controllable by the config admin) or
     * above the maximum liveness (which is set in the parent contract).
     * @param liveness the liveness period to validate.
     */
    function _validateLiveness(uint256 liveness) internal view override {
        require(liveness >= minimumLiveness, LivenessTooLow());
        super._validateLiveness(liveness);
    }

    /**
     * @notice Gets the effective proposer whitelist contract for a given request.
     * @dev Returns the custom proposer whitelist if set; otherwise falls back to the default. Timestamp is omitted from
     * the key derivation, so this can be used for checks before the request is made.
     * @param requester The address that made or will make the price request.
     * @param identifier The identifier of the price request.
     * @param ancillaryData Additional data used to uniquely identify the request.
     * @return whitelist The effective AddressWhitelistInterface for the request.
     */
    function _getEffectiveProposerWhitelist(address requester, bytes32 identifier, bytes memory ancillaryData)
        internal
        view
        returns (AddressWhitelistInterface whitelist)
    {
        whitelist = customProposerWhitelists[getManagedRequestId(requester, identifier, ancillaryData)];
        if (address(whitelist) == address(0)) {
            whitelist = defaultProposerWhitelist;
        }
    }

    /**
     * @dev Reserve storage slots for future versions of this base contract to add state variables without affecting the
     * storage layout of child contracts. Decrement the size of __gap whenever state variables are added. This is at the
     * bottom of contract to make sure its always at the end of storage.
     * See https://docs.openzeppelin.com/upgrades-plugins/writing-upgradeable#storage-gaps
     */
    uint256[993] private __gap;
}<|MERGE_RESOLUTION|>--- conflicted
+++ resolved
@@ -7,63 +7,20 @@
 import {AddressWhitelistInterface} from "../../common/interfaces/AddressWhitelistInterface.sol";
 import {ManagedOptimisticOracleV2Interface} from "../interfaces/ManagedOptimisticOracleV2Interface.sol";
 import {MultiCaller} from "../../common/implementation/MultiCaller.sol";
-<<<<<<< HEAD
-
-/**
- * @title Events emitted by the ManagedOptimisticOracleV2 contract.
- * @notice Contains events for request manager management, bond and liveness updates, and whitelists.
- */
-abstract contract ManagedOptimisticOracleV2Events {
-    event RequestManagerAdded(address indexed requestManager);
-    event RequestManagerRemoved(address indexed requestManager);
-    event AllowedBondRangeUpdated(IERC20 indexed currency, uint256 newMinimumBond, uint256 newMaximumBond);
-    event MinimumLivenessUpdated(uint256 newMinimumLiveness);
-    event DefaultProposerWhitelistUpdated(address indexed newWhitelist);
-    event RequesterWhitelistUpdated(address indexed newWhitelist);
-    event CustomBondSet(
-        bytes32 indexed managedRequestId,
-        address requester,
-        bytes32 indexed identifier,
-        bytes ancillaryData,
-        IERC20 indexed currency,
-        uint256 bond
-    );
-    event CustomLivenessSet(
-        bytes32 indexed managedRequestId,
-        address indexed requester,
-        bytes32 indexed identifier,
-        bytes ancillaryData,
-        uint256 customLiveness
-    );
-    event CustomProposerWhitelistSet(
-        bytes32 indexed managedRequestId,
-        address requester,
-        bytes32 indexed identifier,
-        bytes ancillaryData,
-        address indexed newWhitelist
-    );
-}
-=======
 import {OptimisticOracleV2} from "./OptimisticOracleV2.sol";
->>>>>>> a47ff9fa
 
 /**
  * @title Managed Optimistic Oracle V2.
  * @notice Pre-DVM escalation contract that allows faster settlement and management of price requests.
  * @custom:security-contact bugs@umaproject.org
  */
-<<<<<<< HEAD
-contract ManagedOptimisticOracleV2 is ManagedOptimisticOracleV2Events, OptimisticOracleV2, MultiCaller {
+contract ManagedOptimisticOracleV2 is ManagedOptimisticOracleV2Interface, OptimisticOracleV2, MultiCaller {
     struct BondRange {
         uint128 minimumBond;
         uint128 maximumBond;
     }
 
     struct CurrencyBondRange {
-=======
-contract ManagedOptimisticOracleV2 is ManagedOptimisticOracleV2Interface, OptimisticOracleV2, MultiCaller {
-    struct MaximumBond {
->>>>>>> a47ff9fa
         IERC20 currency;
         BondRange range;
     }
@@ -403,18 +360,11 @@
      * @param currency the ERC20 token used for bonding proposals and disputes. Must be approved for use with the DVM.
      * @param newRange new allowed range for the bond.
      */
-<<<<<<< HEAD
     function _setAllowedBondRange(IERC20 currency, BondRange calldata newRange) internal {
-        require(_getCollateralWhitelist().isOnWhitelist(address(currency)), "Unsupported currency");
-        require(newRange.minimumBond <= newRange.maximumBond, "minimumBond cannot be bigger than maximumBond");
+        require(_getCollateralWhitelist().isOnWhitelist(address(currency)), UnsupportedCurrency());
+        require(newRange.minimumBond <= newRange.maximumBond, MinimumBondAboveMaximumBond());
         allowedBondRanges[currency] = newRange;
         emit AllowedBondRangeUpdated(currency, newRange.minimumBond, newRange.maximumBond);
-=======
-    function _setMaximumBond(IERC20 currency, uint256 maximumBond) internal {
-        require(_getCollateralWhitelist().isOnWhitelist(address(currency)), UnsupportedCurrency());
-        maximumBonds[currency] = maximumBond;
-        emit MaximumBondUpdated(currency, maximumBond);
->>>>>>> a47ff9fa
     }
 
     /**
@@ -467,13 +417,9 @@
      * @param bond the bond amount to validate.
      */
     function _validateBond(IERC20 currency, uint256 bond) internal view {
-<<<<<<< HEAD
         BondRange memory allowedRange = allowedBondRanges[currency];
-        require(bond >= uint256(allowedRange.minimumBond), "Bond is less than minimum bond");
-        require(bond <= uint256(allowedRange.maximumBond), "Bond exceeds maximum bond");
-=======
-        require(bond <= maximumBonds[currency], BondExceedsMaximumBond());
->>>>>>> a47ff9fa
+        require(bond >= uint256(allowedRange.minimumBond), BondBelowMinimumBond());
+        require(bond <= uint256(allowedRange.maximumBond), BondExceedsMaximumBond());
     }
 
     /**
