// SPDX-License-Identifier: AGPL-3.0-only
pragma solidity ^0.8.27;

import {ERC165Checker} from "@openzeppelin/contracts/utils/introspection/ERC165Checker.sol";
import {IERC20} from "@openzeppelin/contracts/token/ERC20/IERC20.sol";

import {AddressWhitelistInterface} from "../../common/interfaces/AddressWhitelistInterface.sol";
import {ManagedOptimisticOracleV2Interface} from "../interfaces/ManagedOptimisticOracleV2Interface.sol";
import {MultiCaller} from "../../common/implementation/MultiCaller.sol";
import {OptimisticOracleV2} from "./OptimisticOracleV2.sol";

/**
 * @title Managed Optimistic Oracle V2.
 * @notice Pre-DVM escalation contract that allows faster settlement and management of price requests.
 * @custom:security-contact bugs@umaproject.org
 */
contract ManagedOptimisticOracleV2 is ManagedOptimisticOracleV2Interface, OptimisticOracleV2, MultiCaller {
    struct MaximumBond {
        IERC20 currency;
        uint256 amount;
    }

    struct CustomBond {
        uint256 amount;
        bool isSet;
    }

    struct CustomLiveness {
        uint256 liveness;
        bool isSet;
    }

    struct InitializeParams {
        uint256 defaultLiveness; // default liveness applied to each price request.
        address finderAddress; // finder to use to get addresses of DVM contracts.
        address defaultProposerWhitelist; // address of the default whitelist.
        address requesterWhitelist; // address of the requester whitelist.
        MaximumBond[] maximumBonds; // array of maximum bonds for different currencies.
        uint256 minimumLiveness; // minimum liveness that can be overridden for a request.
        address configAdmin; // config admin, which is used for managing request managers and contract parameters.
        address upgradeAdmin; // contract upgrade admin, which also can manage the config admin role.
    }

    // Config admin role is used to manage request managers and set other default parameters.
    bytes32 public constant CONFIG_ADMIN_ROLE = keccak256("CONFIG_ADMIN_ROLE");

    // Request manager role is used to manage proposer whitelists, bonds, and liveness for individual requests.
    bytes32 public constant REQUEST_MANAGER_ROLE = keccak256("REQUEST_MANAGER_ROLE");

    // Default whitelist for proposers.
    AddressWhitelistInterface public defaultProposerWhitelist;
    AddressWhitelistInterface public requesterWhitelist;

    // Custom bonds set by request managers for specific request and currency combinations.
    mapping(bytes32 => mapping(IERC20 => CustomBond)) public customBonds;

    // Custom liveness values set by request managers for specific requests.
    mapping(bytes32 => CustomLiveness) public customLivenessValues;

    // Custom proposer whitelists set by request managers for specific requests.
    mapping(bytes32 => AddressWhitelistInterface) public customProposerWhitelists;

    // Admin controlled bounds limiting the changes that can be made by request managers.
    mapping(IERC20 => uint256) public maximumBonds; // Maximum bonds for a given currency.
    uint256 public minimumLiveness;

    /// @custom:oz-upgrades-unsafe-allow constructor
    constructor() {
        _disableInitializers();
    }

    /**
     * @notice Initializer.
     * @param params Initialization parameters, see InitializeParams struct for details.
     * @dev Struct parameter is used to overcome the stack too deep limitations in Solidity.
     */
    function initialize(InitializeParams calldata params) external initializer {
        __OptimisticOracleV2_init(params.defaultLiveness, params.finderAddress, params.upgradeAdmin);

        // Config admin is managing the request manager role.
        // Contract upgrade admin retains the default admin role that can also manage the config admin role.
        _grantRole(CONFIG_ADMIN_ROLE, params.configAdmin);
        _setRoleAdmin(REQUEST_MANAGER_ROLE, CONFIG_ADMIN_ROLE);

        _setDefaultProposerWhitelist(params.defaultProposerWhitelist);
        _setRequesterWhitelist(params.requesterWhitelist);
        for (uint256 i = 0; i < params.maximumBonds.length; i++) {
            _setMaximumBond(params.maximumBonds[i].currency, params.maximumBonds[i].amount);
        }
        _setMinimumLiveness(params.minimumLiveness);
    }

    /**
     * @dev Throws if called by any account other than the config admin.
     */
    modifier onlyConfigAdmin() {
        _checkRole(CONFIG_ADMIN_ROLE);
        _;
    }

    /**
     * @dev Throws if called by any account other than the request manager.
     */
    modifier onlyRequestManager() {
        _checkRole(REQUEST_MANAGER_ROLE);
        _;
    }

    /**
     * @notice Adds a request manager.
     * @dev Only callable by the config admin (checked in grantRole of AccessControlUpgradeable).
     * @param requestManager address of the request manager to set.
     */
    function addRequestManager(address requestManager) external nonReentrant {
        grantRole(REQUEST_MANAGER_ROLE, requestManager);
        emit RequestManagerAdded(requestManager);
    }

    /**
     * @notice Removes a request manager.
     * @dev Only callable by the config admin (checked in revokeRole of AccessControlUpgradeable).
     * @param requestManager address of the request manager to remove.
     */
    function removeRequestManager(address requestManager) external nonReentrant {
        revokeRole(REQUEST_MANAGER_ROLE, requestManager);
        emit RequestManagerRemoved(requestManager);
    }

    /**
     * @notice Sets the maximum bond that can be set for a request.
     * @dev This can be used to limit the bond amount that can be set by request managers, callable by the config admin.
     * @param currency the ERC20 token used for bonding proposals and disputes. Must be approved for use with the DVM.
     * @param maximumBond new maximum bond amount.
     */
    function setMaximumBond(IERC20 currency, uint256 maximumBond) external nonReentrant onlyConfigAdmin {
        _setMaximumBond(currency, maximumBond);
    }

    /**
     * @notice Sets the minimum liveness that can be set for a request.
     * @dev This can be used to limit the liveness period that can be set by request managers, callable by the config admin.
     * @param _minimumLiveness new minimum liveness period.
     */
    function setMinimumLiveness(uint256 _minimumLiveness) external nonReentrant onlyConfigAdmin {
        _setMinimumLiveness(_minimumLiveness);
    }

    /**
     * @notice Sets the default proposer whitelist.
     * @dev Only callable by the config admin.
     * @param whitelist address of the whitelist to set.
     */
    function setDefaultProposerWhitelist(address whitelist) external nonReentrant onlyConfigAdmin {
        _setDefaultProposerWhitelist(whitelist);
    }

    /**
     * @notice Sets the requester whitelist.
     * @dev Only callable by the config admin.
     * @param whitelist address of the whitelist to set.
     */
    function setRequesterWhitelist(address whitelist) external nonReentrant onlyConfigAdmin {
        _setRequesterWhitelist(whitelist);
    }

    /**
     * @notice Requests a new price.
     * @param identifier price identifier being requested.
     * @param timestamp timestamp of the price being requested.
     * @param ancillaryData ancillary data representing additional args being passed with the price request.
     * @param currency ERC20 token used for payment of rewards and fees. Must be approved for use with the DVM.
     * @param reward reward offered to a successful proposer. Will be pulled from the caller. Note: this can be 0,
     *               which could make sense if the contract requests and proposes the value in the same call or
     *               provides its own reward system.
     * @return totalBond default bond (final fee) + final fee that the proposer and disputer will be required to pay.
     * This can be changed with a subsequent call to setBond().
     */
    function requestPrice(
        bytes32 identifier,
        uint256 timestamp,
        bytes memory ancillaryData,
        IERC20 currency,
        uint256 reward
    ) public override returns (uint256 totalBond) {
        require(requesterWhitelist.isOnWhitelist(msg.sender), RequesterNotWhitelisted());
        return super.requestPrice(identifier, timestamp, ancillaryData, currency, reward);
    }

    /**
     * @notice Set the proposal bond associated with a price request.
     * @dev This would also override any subsequent calls to setBond() by the requester.
     * @param requester sender of the initial price request.
     * @param identifier price identifier to identify the existing request.
     * @param ancillaryData ancillary data of the price being requested.
     * @param currency ERC20 token used for payment of rewards and fees. Must be approved for use with the DVM.
     * @param bond custom bond amount to set.
     */
    function requestManagerSetBond(
        address requester,
        bytes32 identifier,
        bytes memory ancillaryData,
        IERC20 currency,
        uint256 bond
    ) external nonReentrant onlyRequestManager {
        require(_getCollateralWhitelist().isOnWhitelist(address(currency)), UnsupportedCurrency());
        _validateBond(currency, bond);
        bytes32 managedRequestId = getManagedRequestId(requester, identifier, ancillaryData);
        customBonds[managedRequestId][currency] = CustomBond({amount: bond, isSet: true});
        emit CustomBondSet(managedRequestId, requester, identifier, ancillaryData, currency, bond);
    }

    /**
     * @notice Sets a custom liveness value for the request. Liveness is the amount of time a proposal must wait before
     * being auto-resolved.
     * @dev This would also override any subsequent calls to setLiveness() by the requester.
     * @param requester sender of the initial price request.
     * @param identifier price identifier to identify the existing request.
     * @param ancillaryData ancillary data of the price being requested.
     * @param customLiveness new custom liveness.
     */
    function requestManagerSetCustomLiveness(
        address requester,
        bytes32 identifier,
        bytes memory ancillaryData,
        uint256 customLiveness
    ) external nonReentrant onlyRequestManager {
        _validateLiveness(customLiveness);
        bytes32 managedRequestId = getManagedRequestId(requester, identifier, ancillaryData);
        customLivenessValues[managedRequestId] = CustomLiveness({liveness: customLiveness, isSet: true});
        emit CustomLivenessSet(managedRequestId, requester, identifier, ancillaryData, customLiveness);
    }

    /**
     * @notice Sets the proposer whitelist for a request.
     * @dev This can also be set in advance of the request as the timestamp is omitted from the mapping key derivation.
     * @param requester sender of the initial price request.
     * @param identifier price identifier to identify the existing request.
     * @param ancillaryData ancillary data of the price being requested.
     * @param whitelist address of the whitelist to set.
     */
    function requestManagerSetProposerWhitelist(
        address requester,
        bytes32 identifier,
        bytes memory ancillaryData,
        address whitelist
    ) external nonReentrant onlyRequestManager {
        // Zero address is allowed to disable the custom proposer whitelist.
        if (whitelist != address(0)) {
            _validateWhitelistInterface(whitelist);
        }
        bytes32 managedRequestId = getManagedRequestId(requester, identifier, ancillaryData);
        customProposerWhitelists[managedRequestId] = AddressWhitelistInterface(whitelist);
        emit CustomProposerWhitelistSet(managedRequestId, requester, identifier, ancillaryData, whitelist);
    }

    /**
     * @notice Proposes a price value on another address' behalf. Note: this address will receive any rewards that come
     * from this proposal. However, any bonds are pulled from the caller.
     * @param proposer address to set as the proposer.
     * @param requester sender of the initial price request.
     * @param identifier price identifier to identify the existing request.
     * @param timestamp timestamp to identify the existing request.
     * @param ancillaryData ancillary data of the price being requested.
     * @param proposedPrice price being proposed.
     * @return totalBond the amount that's pulled from the caller's wallet as a bond. The bond will be returned to
     * the proposer once settled if the proposal is correct.
     */
    function proposePriceFor(
        address proposer,
        address requester,
        bytes32 identifier,
        uint256 timestamp,
        bytes memory ancillaryData,
        int256 proposedPrice
    ) public override returns (uint256 totalBond) {
        // Apply the custom bond and liveness overrides if set.
        Request storage request = _getRequest(requester, identifier, timestamp, ancillaryData);
        bytes32 managedRequestId = getManagedRequestId(requester, identifier, ancillaryData);
        if (customBonds[managedRequestId][request.currency].isSet) {
            request.requestSettings.bond = customBonds[managedRequestId][request.currency].amount;
        }
        if (customLivenessValues[managedRequestId].isSet) {
            request.requestSettings.customLiveness = customLivenessValues[managedRequestId].liveness;
        }

        AddressWhitelistInterface whitelist = _getEffectiveProposerWhitelist(requester, identifier, ancillaryData);

        require(whitelist.isOnWhitelist(proposer), ProposerNotWhitelisted());
        require(whitelist.isOnWhitelist(msg.sender), SenderNotWhitelisted());
        return super.proposePriceFor(proposer, requester, identifier, timestamp, ancillaryData, proposedPrice);
    }

    /**
     * @notice Gets the custom proposer whitelist for a request.
     * @dev This omits the timestamp from the key derivation, so the whitelist might have been set in advance of the
     * request.
     * @param requester sender of the initial price request.
     * @param identifier price identifier to identify the existing request.
     * @param ancillaryData ancillary data of the price being requested.
     * @return AddressWhitelistInterface the custom proposer whitelist for the request or zero address if not set.
     */
    function getCustomProposerWhitelist(address requester, bytes32 identifier, bytes memory ancillaryData)
        external
        view
        returns (AddressWhitelistInterface)
    {
        return customProposerWhitelists[getManagedRequestId(requester, identifier, ancillaryData)];
    }

    /**
     * @notice Returns the proposer whitelist and whether whitelist is enabled for a given request.
     * @dev If no custom proposer whitelist is set for the request, the default proposer whitelist is used.
     * If whitelist used is DisabledAddressWhitelist, the returned proposer list will be empty and isEnabled will be false,
     * indicating that any address is allowed to propose.
     * @param requester The address that made or will make the price request.
     * @param identifier The identifier of the price request.
     * @param ancillaryData Additional data used to uniquely identify the request.
     * @return allowedProposers The list of addresses allowed to propose, if whitelist is enabled. Otherwise, an empty array.
     * @return isEnabled A boolean indicating whether whitelist is enabled for this request.
     */
    function getProposerWhitelistWithEnabledStatus(address requester, bytes32 identifier, bytes memory ancillaryData)
        external
        view
        returns (address[] memory allowedProposers, bool isEnabled)
    {
        AddressWhitelistInterface whitelist = _getEffectiveProposerWhitelist(requester, identifier, ancillaryData);
        return (whitelist.getWhitelist(), whitelist.isWhitelistEnabled());
    }

    /**
     * @notice Gets the ID for a managed request.
     * @dev This omits the timestamp from the key derivation, so it can be used for managed requests in advance.
     * @param requester sender of the initial price request.
     * @param identifier price identifier to identify the existing request.
     * @param ancillaryData ancillary data of the price being requested.
     * @return bytes32 the ID for the managed request.
     */
    function getManagedRequestId(address requester, bytes32 identifier, bytes memory ancillaryData)
        public
        pure
        returns (bytes32)
    {
        return keccak256(abi.encodePacked(requester, identifier, ancillaryData));
    }

    /**
     * @notice Sets the maximum bond that can be set for a request.
     * @dev This can be used to limit the bond amount that can be set by request managers.
     * @param currency the ERC20 token used for bonding proposals and disputes. Must be approved for use with the DVM.
     * @param maximumBond new maximum bond amount for the given currency.
     */
    function _setMaximumBond(IERC20 currency, uint256 maximumBond) internal {
        require(_getCollateralWhitelist().isOnWhitelist(address(currency)), UnsupportedCurrency());
        maximumBonds[currency] = maximumBond;
        emit MaximumBondUpdated(currency, maximumBond);
    }

    /**
     * @notice Sets the minimum liveness that can be set for a request.
     * @dev This can be used to limit the liveness period that can be set by request managers.
     * @param _minimumLiveness new minimum liveness period.
     */
    function _setMinimumLiveness(uint256 _minimumLiveness) internal {
        super._validateLiveness(_minimumLiveness);
        minimumLiveness = _minimumLiveness;
        emit MinimumLivenessUpdated(_minimumLiveness);
    }

    /**
     * @notice Sets the default proposer whitelist.
     * @param whitelist address of the whitelist to set.
     */
    function _setDefaultProposerWhitelist(address whitelist) internal {
<<<<<<< HEAD
        require(whitelist != address(0), WhitelistCannotBeZeroAddress());
=======
        _validateWhitelistInterface(whitelist);
>>>>>>> 62a4cf9b
        defaultProposerWhitelist = AddressWhitelistInterface(whitelist);
        emit DefaultProposerWhitelistUpdated(whitelist);
    }

    /**
     * @notice Sets the requester whitelist.
     * @param whitelist address of the whitelist to set.
     */
    function _setRequesterWhitelist(address whitelist) internal {
<<<<<<< HEAD
        require(whitelist != address(0), WhitelistCannotBeZeroAddress());
=======
        _validateWhitelistInterface(whitelist);
>>>>>>> 62a4cf9b
        requesterWhitelist = AddressWhitelistInterface(whitelist);
        emit RequesterWhitelistUpdated(whitelist);
    }

    /**
     * @notice Validates that the given address implements the AddressWhitelistInterface.
     * @dev Reverts if the address does not implement the interface.
     * @param whitelist address of the whitelist to validate.
     */
    function _validateWhitelistInterface(address whitelist) internal view {
        require(
            ERC165Checker.supportsInterface(whitelist, type(AddressWhitelistInterface).interfaceId),
            "Unsupported whitelist interface"
        );
    }

    /**
     * @notice Validates the bond amount.
     * @dev Reverts if the bond exceeds the maximum bond amount (controllable by the config admin).
     * @param currency the ERC20 token used for bonding proposals and disputes. Must be approved for use with the DVM.
     * @param bond the bond amount to validate.
     */
    function _validateBond(IERC20 currency, uint256 bond) internal view {
        require(bond <= maximumBonds[currency], BondExceedsMaximumBond());
    }

    /**
     * @notice Validates the liveness period.
     * @dev Reverts if the liveness period is less than the minimum liveness (controllable by the config admin) or
     * above the maximum liveness (which is set in the parent contract).
     * @param liveness the liveness period to validate.
     */
    function _validateLiveness(uint256 liveness) internal view override {
        require(liveness >= minimumLiveness, LivenessTooLow());
        super._validateLiveness(liveness);
    }

    /**
     * @notice Gets the effective proposer whitelist contract for a given request.
     * @dev Returns the custom proposer whitelist if set; otherwise falls back to the default. Timestamp is omitted from
     * the key derivation, so this can be used for checks before the request is made.
     * @param requester The address that made or will make the price request.
     * @param identifier The identifier of the price request.
     * @param ancillaryData Additional data used to uniquely identify the request.
     * @return whitelist The effective AddressWhitelistInterface for the request.
     */
    function _getEffectiveProposerWhitelist(address requester, bytes32 identifier, bytes memory ancillaryData)
        internal
        view
        returns (AddressWhitelistInterface whitelist)
    {
        whitelist = customProposerWhitelists[getManagedRequestId(requester, identifier, ancillaryData)];
        if (address(whitelist) == address(0)) {
            whitelist = defaultProposerWhitelist;
        }
    }

    /**
     * @dev Reserve storage slots for future versions of this base contract to add state variables without affecting the
     * storage layout of child contracts. Decrement the size of __gap whenever state variables are added. This is at the
     * bottom of contract to make sure its always at the end of storage.
     * See https://docs.openzeppelin.com/upgrades-plugins/writing-upgradeable#storage-gaps
     */
    uint256[993] private __gap;
}<|MERGE_RESOLUTION|>--- conflicted
+++ resolved
@@ -371,11 +371,7 @@
      * @param whitelist address of the whitelist to set.
      */
     function _setDefaultProposerWhitelist(address whitelist) internal {
-<<<<<<< HEAD
-        require(whitelist != address(0), WhitelistCannotBeZeroAddress());
-=======
         _validateWhitelistInterface(whitelist);
->>>>>>> 62a4cf9b
         defaultProposerWhitelist = AddressWhitelistInterface(whitelist);
         emit DefaultProposerWhitelistUpdated(whitelist);
     }
@@ -385,11 +381,7 @@
      * @param whitelist address of the whitelist to set.
      */
     function _setRequesterWhitelist(address whitelist) internal {
-<<<<<<< HEAD
-        require(whitelist != address(0), WhitelistCannotBeZeroAddress());
-=======
         _validateWhitelistInterface(whitelist);
->>>>>>> 62a4cf9b
         requesterWhitelist = AddressWhitelistInterface(whitelist);
         emit RequesterWhitelistUpdated(whitelist);
     }
