// SPDX-License-Identifier: AGPL-3.0-only
pragma solidity ^0.8.0;

import {IERC20} from "@openzeppelin/contracts/token/ERC20/IERC20.sol";
import {SafeERC20} from "@openzeppelin/contracts/token/ERC20/utils/SafeERC20.sol";

import {AccessControlDefaultAdminRulesUpgradeable} from
    "@openzeppelin/contracts-upgradeable/access/extensions/AccessControlDefaultAdminRulesUpgradeable.sol";
import {UUPSUpgradeable} from "@openzeppelin/contracts-upgradeable/proxy/utils/UUPSUpgradeable.sol";

import {AncillaryData} from "@uma/contracts/common/implementation/AncillaryData.sol";
import {FinderInterface} from "@uma/contracts/data-verification-mechanism/interfaces/FinderInterface.sol";
import {IdentifierWhitelistInterface} from
    "@uma/contracts/data-verification-mechanism/interfaces/IdentifierWhitelistInterface.sol";
import {OracleAncillaryInterface} from
    "@uma/contracts/data-verification-mechanism/interfaces/OracleAncillaryInterface.sol";
import {OracleInterfaces} from "@uma/contracts/data-verification-mechanism/implementation/Constants.sol";

import {OptimisticOracleV2Interface} from "../interfaces/OptimisticOracleV2Interface.sol";

<<<<<<< HEAD
import {LockableUpgradeable} from "../../common/implementation/LockableUpgradeable.sol";
import {FixedPoint} from "../../common/implementation/FixedPoint.sol";
import {AncillaryData} from "@uma/contracts/common/implementation/AncillaryData.sol";
=======
import {AddressLegacy} from "../../common/implementation/AddressLegacy.sol";
>>>>>>> 27cf2d06
import {AddressWhitelist} from "../../common/implementation/AddressWhitelist.sol";
import {FixedPoint} from "../../common/implementation/FixedPoint.sol";
import {Lockable} from "../../common/implementation/Lockable.sol";
import {Testable} from "../../common/implementation/Testable.sol";
import {StoreInterface} from "../../data-verification-mechanism/interfaces/StoreInterface.sol";

/**
 * @title Optimistic Requester.
 * @notice Optional interface that requesters can implement to receive callbacks.
 * @dev this contract does _not_ work with ERC777 collateral currencies or any others that call into the receiver on
 * transfer(). Using an ERC777 token would allow a user to maliciously grief other participants (while also losing
 * money themselves).
 */
interface OptimisticRequester {
    /**
     * @notice Callback for proposals.
     * @param identifier price identifier being requested.
     * @param timestamp timestamp of the price being requested.
     * @param ancillaryData ancillary data of the price being requested.
     */
    function priceProposed(bytes32 identifier, uint256 timestamp, bytes memory ancillaryData) external;

    /**
     * @notice Callback for disputes.
     * @param identifier price identifier being requested.
     * @param timestamp timestamp of the price being requested.
     * @param ancillaryData ancillary data of the price being requested.
     * @param refund refund received in the case that refundOnDispute was enabled.
     */
    function priceDisputed(bytes32 identifier, uint256 timestamp, bytes memory ancillaryData, uint256 refund)
        external;

    /**
     * @notice Callback for settlement.
     * @param identifier price identifier being requested.
     * @param timestamp timestamp of the price being requested.
     * @param ancillaryData ancillary data of the price being requested.
     * @param price price that was resolved by the escalation process.
     */
    function priceSettled(bytes32 identifier, uint256 timestamp, bytes memory ancillaryData, int256 price) external;
}

/**
 * @title Optimistic Oracle.
 * @notice Pre-DVM escalation contract that allows faster settlement.
 */
<<<<<<< HEAD
contract OptimisticOracleV2 is OptimisticOracleV2Interface, UUPSUpgradeable, LockableUpgradeable {
=======
contract OptimisticOracleV2 is
    OptimisticOracleV2Interface,
    UUPSUpgradeable,
    AccessControlDefaultAdminRulesUpgradeable,
    Testable,
    Lockable
{
>>>>>>> 27cf2d06
    using SafeERC20 for IERC20;
    using AddressLegacy for address;

    bytes32 public constant UPGRADE_ADMIN_ROLE = DEFAULT_ADMIN_ROLE;

    // Finder to provide addresses for DVM contracts.
    FinderInterface public override finder;

    // Default liveness value for all price requests.
    uint256 public override defaultLiveness;

    // This is effectively the extra ancillary data to add ",ooRequester:0000000000000000000000000000000000000000".
    uint256 private constant MAX_ADDED_ANCILLARY_DATA = 53;
    uint256 public constant OO_ANCILLARY_DATA_LIMIT = ancillaryBytesLimit - MAX_ADDED_ANCILLARY_DATA;
    int256 public constant TOO_EARLY_RESPONSE = type(int256).min;

    /// @custom:oz-upgrades-unsafe-allow constructor
    constructor() {
        _disableInitializers();
    }

    /**
     * @notice Initializer (external).
     * @dev Used only for standalone deployments of the OptimisticOracleV2Upgradeable contract.
     * @param _liveness default liveness applied to each price request.
     * @param _finderAddress finder to use to get addresses of DVM contracts.
     */
<<<<<<< HEAD
    function initialize(uint256 _liveness, address _finderAddress) external initializer {
        __OptimisticOracleV2_init(_liveness, _finderAddress);
=======
    function initialize(uint256 _liveness, address _finderAddress, address _timerAddress, address upgradeAdmin)
        external
        initializer
    {
        __OptimisticOracleV2_init(_liveness, _finderAddress, _timerAddress, upgradeAdmin);
>>>>>>> 27cf2d06
    }

    /**
     * @notice Initializer (internal, main entry point).
     * @param _liveness default liveness applied to each price request.
     * @param _finderAddress finder to use to get addresses of DVM contracts.
     */
<<<<<<< HEAD
    function __OptimisticOracleV2_init(uint256 _liveness, address _finderAddress) internal onlyInitializing {
        __UUPSUpgradeable_init();
        __LockableUpgradeable_init();
=======
    function __OptimisticOracleV2_init(
        uint256 _liveness,
        address _finderAddress,
        address _timerAddress,
        address upgradeAdmin
    ) internal onlyInitializing {
        __UUPSUpgradeable_init();
        __AccessControlDefaultAdminRules_init(3 days, upgradeAdmin); // Initialize `DEFAULT_ADMIN_ROLE`, and by extension, `UPGRADE_ADMIN_ROLE`
        __Testable_init(_timerAddress);
        __Lockable_init();
>>>>>>> 27cf2d06
        __OptimisticOracleV2_init_unchained(_liveness, _finderAddress);
    }

    /**
     * @notice Initializer (internal, unchained).
     * @param _liveness default liveness applied to each price request.
     * @param _finderAddress finder to use to get addresses of DVM contracts.
     */
    function __OptimisticOracleV2_init_unchained(uint256 _liveness, address _finderAddress) internal onlyInitializing {
        finder = FinderInterface(_finderAddress);
        _validateLiveness(_liveness);
        defaultLiveness = _liveness;
    }

    /**
     * @dev Throws if called by any account other than the upgrade admin.
     */
    modifier onlyUpgradeAdmin() {
        _checkRole(UPGRADE_ADMIN_ROLE);
        _;
    }

    /**
     * @notice Authorizes the upgrade of the contract.
     * @dev This is required for UUPSUpgradeable. Only the upgrade admin can authorize upgrades.
     * @param newImplementation address of the new implementation to upgrade to.
     */
    function _authorizeUpgrade(address newImplementation) internal override onlyUpgradeAdmin {}

    /**
     * @notice Requests a new price.
     * @param identifier price identifier being requested.
     * @param timestamp timestamp of the price being requested.
     * @param ancillaryData ancillary data representing additional args being passed with the price request.
     * @param currency ERC20 token used for payment of rewards and fees. Must be approved for use with the DVM.
     * @param reward reward offered to a successful proposer. Will be pulled from the caller. Note: this can be 0,
     *               which could make sense if the contract requests and proposes the value in the same call or
     *               provides its own reward system.
     * @return totalBond default bond (final fee) + final fee that the proposer and disputer will be required to pay.
     * This can be changed with a subsequent call to setBond().
     */
    function requestPrice(
        bytes32 identifier,
        uint256 timestamp,
        bytes memory ancillaryData,
        IERC20 currency,
        uint256 reward
    ) public virtual override nonReentrant returns (uint256 totalBond) {
        require(_getState(msg.sender, identifier, timestamp, ancillaryData) == State.Invalid, "requestPrice: Invalid");
        require(_getIdentifierWhitelist().isIdentifierSupported(identifier), "Unsupported identifier");
        require(_getCollateralWhitelist().isOnWhitelist(address(currency)), "Unsupported currency");
        require(timestamp <= getCurrentTime(), "Timestamp in future");

        // This ensures that the ancillary data is <= the OO limit, which is lower than the DVM limit because the
        // OO adds some data before sending to the DVM.
        require(ancillaryData.length <= OO_ANCILLARY_DATA_LIMIT, "Ancillary Data too long");

        uint256 finalFee = _getStore().computeFinalFee(address(currency)).rawValue;
        requests[_getId(msg.sender, identifier, timestamp, ancillaryData)] = Request({
            proposer: address(0),
            disputer: address(0),
            currency: currency,
            settled: false,
            requestSettings: RequestSettings({
                eventBased: false,
                refundOnDispute: false,
                callbackOnPriceProposed: false,
                callbackOnPriceDisputed: false,
                callbackOnPriceSettled: false,
                bond: finalFee,
                customLiveness: 0
            }),
            proposedPrice: 0,
            resolvedPrice: 0,
            expirationTime: 0,
            reward: reward,
            finalFee: finalFee
        });

        if (reward > 0) {
            currency.safeTransferFrom(msg.sender, address(this), reward);
        }

        emit RequestPrice(msg.sender, identifier, timestamp, ancillaryData, address(currency), reward, finalFee);

        // This function returns the initial proposal bond for this request, which can be customized by calling
        // setBond() with the same identifier and timestamp.
        return finalFee * 2;
    }

    /**
     * @notice Set the proposal bond associated with a price request.
     * @param identifier price identifier to identify the existing request.
     * @param timestamp timestamp to identify the existing request.
     * @param ancillaryData ancillary data of the price being requested.
     * @param bond custom bond amount to set.
     * @return totalBond new bond + final fee that the proposer and disputer will be required to pay. This can be
     * changed again with a subsequent call to setBond().
     */
    function setBond(bytes32 identifier, uint256 timestamp, bytes memory ancillaryData, uint256 bond)
        external
        override
        nonReentrant
        returns (uint256 totalBond)
    {
        require(_getState(msg.sender, identifier, timestamp, ancillaryData) == State.Requested, "setBond: Requested");
        Request storage request = _getRequest(msg.sender, identifier, timestamp, ancillaryData);
        request.requestSettings.bond = bond;

        // Total bond is the final fee + the newly set bond.
        return bond + request.finalFee;
    }

    /**
     * @notice Sets the request to refund the reward if the proposal is disputed. This can help to "hedge" the caller
     * in the event of a dispute-caused delay. Note: in the event of a dispute, the winner still receives the other's
     * bond, so there is still profit to be made even if the reward is refunded.
     * @param identifier price identifier to identify the existing request.
     * @param timestamp timestamp to identify the existing request.
     * @param ancillaryData ancillary data of the price being requested.
     */
    function setRefundOnDispute(bytes32 identifier, uint256 timestamp, bytes memory ancillaryData)
        external
        override
        nonReentrant
    {
        require(
            _getState(msg.sender, identifier, timestamp, ancillaryData) == State.Requested,
            "setRefundOnDispute: Requested"
        );
        _getRequest(msg.sender, identifier, timestamp, ancillaryData).requestSettings.refundOnDispute = true;
    }

    /**
     * @notice Sets a custom liveness value for the request. Liveness is the amount of time a proposal must wait before
     * being auto-resolved.
     * @param identifier price identifier to identify the existing request.
     * @param timestamp timestamp to identify the existing request.
     * @param ancillaryData ancillary data of the price being requested.
     * @param customLiveness new custom liveness.
     */
    function setCustomLiveness(
        bytes32 identifier,
        uint256 timestamp,
        bytes memory ancillaryData,
        uint256 customLiveness
    ) external override nonReentrant {
        require(
            _getState(msg.sender, identifier, timestamp, ancillaryData) == State.Requested,
            "setCustomLiveness: Requested"
        );
        _validateLiveness(customLiveness);
        _getRequest(msg.sender, identifier, timestamp, ancillaryData).requestSettings.customLiveness = customLiveness;
    }

    /**
     * @notice Sets the request to be an "event-based" request.
     * @dev Calling this method has a few impacts on the request:
     *
     * 1. The timestamp at which the request is evaluated is the time of the proposal, not the timestamp associated
     *    with the request.
     *
     * 2. The proposer cannot propose the "too early" value (TOO_EARLY_RESPONSE). This is to ensure that a proposer who
     *    prematurely proposes a response loses their bond.
     *
     * 3. RefundoOnDispute is automatically set, meaning disputes trigger the reward to be automatically refunded to
     *    the requesting contract.
     *
     * @param identifier price identifier to identify the existing request.
     * @param timestamp timestamp to identify the existing request.
     * @param ancillaryData ancillary data of the price being requested.
     */
    function setEventBased(bytes32 identifier, uint256 timestamp, bytes memory ancillaryData)
        external
        override
        nonReentrant
    {
        require(
            _getState(msg.sender, identifier, timestamp, ancillaryData) == State.Requested, "setEventBased: Requested"
        );
        Request storage request = _getRequest(msg.sender, identifier, timestamp, ancillaryData);
        request.requestSettings.eventBased = true;
        request.requestSettings.refundOnDispute = true;
    }

    /**
     * @notice Sets which callbacks should be enabled for the request.
     * @param identifier price identifier to identify the existing request.
     * @param timestamp timestamp to identify the existing request.
     * @param ancillaryData ancillary data of the price being requested.
     * @param callbackOnPriceProposed whether to enable the callback onPriceProposed.
     * @param callbackOnPriceDisputed whether to enable the callback onPriceDisputed.
     * @param callbackOnPriceSettled whether to enable the callback onPriceSettled.
     */
    function setCallbacks(
        bytes32 identifier,
        uint256 timestamp,
        bytes memory ancillaryData,
        bool callbackOnPriceProposed,
        bool callbackOnPriceDisputed,
        bool callbackOnPriceSettled
    ) external override nonReentrant {
        require(
            _getState(msg.sender, identifier, timestamp, ancillaryData) == State.Requested, "setCallbacks: Requested"
        );
        Request storage request = _getRequest(msg.sender, identifier, timestamp, ancillaryData);
        request.requestSettings.callbackOnPriceProposed = callbackOnPriceProposed;
        request.requestSettings.callbackOnPriceDisputed = callbackOnPriceDisputed;
        request.requestSettings.callbackOnPriceSettled = callbackOnPriceSettled;
    }

    /**
     * @notice Proposes a price value on another address' behalf. Note: this address will receive any rewards that come
     * from this proposal. However, any bonds are pulled from the caller.
     * @param proposer address to set as the proposer.
     * @param requester sender of the initial price request.
     * @param identifier price identifier to identify the existing request.
     * @param timestamp timestamp to identify the existing request.
     * @param ancillaryData ancillary data of the price being requested.
     * @param proposedPrice price being proposed.
     * @return totalBond the amount that's pulled from the caller's wallet as a bond. The bond will be returned to
     * the proposer once settled if the proposal is correct.
     */
    function proposePriceFor(
        address proposer,
        address requester,
        bytes32 identifier,
        uint256 timestamp,
        bytes memory ancillaryData,
        int256 proposedPrice
    ) public virtual override nonReentrant returns (uint256 totalBond) {
        require(proposer != address(0), "proposer address must be non 0");
        require(
            _getState(requester, identifier, timestamp, ancillaryData) == State.Requested, "proposePriceFor: Requested"
        );
        Request storage request = _getRequest(requester, identifier, timestamp, ancillaryData);
        if (request.requestSettings.eventBased) {
            require(proposedPrice != TOO_EARLY_RESPONSE, "Cannot propose 'too early'");
        }
        request.proposer = proposer;
        request.proposedPrice = proposedPrice;

        // If a custom liveness has been set, use it instead of the default.
        request.expirationTime = getCurrentTime()
            + (request.requestSettings.customLiveness != 0 ? request.requestSettings.customLiveness : defaultLiveness);

        totalBond = request.requestSettings.bond + request.finalFee;
        if (totalBond > 0) request.currency.safeTransferFrom(msg.sender, address(this), totalBond);

        emit ProposePrice(
            requester,
            proposer,
            identifier,
            timestamp,
            ancillaryData,
            proposedPrice,
            request.expirationTime,
            address(request.currency)
        );

        // End the re-entrancy guard early to allow the caller to potentially take OO-related actions inside this callback.
        _startReentrantGuardDisabled();
        // Callback.
        if (address(requester).isContract() && request.requestSettings.callbackOnPriceProposed) {
            OptimisticRequester(requester).priceProposed(identifier, timestamp, ancillaryData);
        }
        _endReentrantGuardDisabled();
    }

    /**
     * @notice Proposes a price value for an existing price request.
     * @param requester sender of the initial price request.
     * @param identifier price identifier to identify the existing request.
     * @param timestamp timestamp to identify the existing request.
     * @param ancillaryData ancillary data of the price being requested.
     * @param proposedPrice price being proposed.
     * @return totalBond the amount that's pulled from the proposer's wallet as a bond. The bond will be returned to
     * the proposer once settled if the proposal is correct.
     */
    function proposePrice(
        address requester,
        bytes32 identifier,
        uint256 timestamp,
        bytes memory ancillaryData,
        int256 proposedPrice
    ) external override returns (uint256 totalBond) {
        // Note: re-entrancy guard is done in the inner call.
        return proposePriceFor(msg.sender, requester, identifier, timestamp, ancillaryData, proposedPrice);
    }

    /**
     * @notice Disputes a price request with an active proposal on another address' behalf. Note: this address will
     * receive any rewards that come from this dispute. However, any bonds are pulled from the caller.
     * @param disputer address to set as the disputer.
     * @param requester sender of the initial price request.
     * @param identifier price identifier to identify the existing request.
     * @param timestamp timestamp to identify the existing request.
     * @param ancillaryData ancillary data of the price being requested.
     * @return totalBond the amount that's pulled from the caller's wallet as a bond. The bond will be returned to
     * the disputer once settled if the dispute was valid (the proposal was incorrect).
     */
    function disputePriceFor(
        address disputer,
        address requester,
        bytes32 identifier,
        uint256 timestamp,
        bytes memory ancillaryData
    ) public override nonReentrant returns (uint256 totalBond) {
        require(disputer != address(0), "disputer address must be non 0");
        require(
            _getState(requester, identifier, timestamp, ancillaryData) == State.Proposed, "disputePriceFor: Proposed"
        );
        Request storage request = _getRequest(requester, identifier, timestamp, ancillaryData);
        request.disputer = disputer;

        uint256 finalFee = request.finalFee;
        uint256 bond = request.requestSettings.bond;
        totalBond = bond + finalFee;
        if (totalBond > 0) {
            request.currency.safeTransferFrom(msg.sender, address(this), totalBond);
        }

        StoreInterface store = _getStore();

        // Along with the final fee, "burn" part of the loser's bond to ensure that a larger bond always makes it
        // proportionally more expensive to delay the resolution even if the proposer and disputer are the same
        // party.

        // The total fee is the burned bond and the final fee added together.
        uint256 totalFee = finalFee + _computeBurnedBond(request);
        if (totalFee > 0) {
            request.currency.safeIncreaseAllowance(address(store), totalFee);
            _getStore().payOracleFeesErc20(address(request.currency), FixedPoint.Unsigned(totalFee));
        }

        _getOracle().requestPrice(
            identifier, _getTimestampForDvmRequest(request, timestamp), _stampAncillaryData(ancillaryData, requester)
        );

        // Compute refund.
        uint256 refund = 0;
        if (request.reward > 0 && request.requestSettings.refundOnDispute) {
            refund = request.reward;
            request.reward = 0;
            request.currency.safeTransfer(requester, refund);
        }

        emit DisputePrice(
            requester, request.proposer, disputer, identifier, timestamp, ancillaryData, request.proposedPrice
        );

        // End the re-entrancy guard early to allow the caller to potentially re-request inside this callback.
        _startReentrantGuardDisabled();
        // Callback.
        if (address(requester).isContract() && request.requestSettings.callbackOnPriceDisputed) {
            OptimisticRequester(requester).priceDisputed(identifier, timestamp, ancillaryData, refund);
        }
        _endReentrantGuardDisabled();
    }

    /**
     * @notice Disputes a price value for an existing price request with an active proposal.
     * @param requester sender of the initial price request.
     * @param identifier price identifier to identify the existing request.
     * @param timestamp timestamp to identify the existing request.
     * @param ancillaryData ancillary data of the price being requested.
     * @return totalBond the amount that's pulled from the disputer's wallet as a bond. The bond will be returned to
     * the disputer once settled if the dispute was valid (the proposal was incorrect).
     */
    function disputePrice(address requester, bytes32 identifier, uint256 timestamp, bytes memory ancillaryData)
        external
        override
        returns (uint256 totalBond)
    {
        // Note: re-entrancy guard is done in the inner call.
        return disputePriceFor(msg.sender, requester, identifier, timestamp, ancillaryData);
    }

    /**
     * @notice Retrieves a price that was previously requested by a caller. Reverts if the request is not settled
     * or settleable. Note: this method is not view so that this call may actually settle the price request if it
     * hasn't been settled.
     * @param identifier price identifier to identify the existing request.
     * @param timestamp timestamp to identify the existing request.
     * @param ancillaryData ancillary data of the price being requested.
     * @return resolved price.
     */
    function settleAndGetPrice(bytes32 identifier, uint256 timestamp, bytes memory ancillaryData)
        external
        override
        nonReentrant
        returns (int256)
    {
        if (_getState(msg.sender, identifier, timestamp, ancillaryData) != State.Settled) {
            _settle(msg.sender, identifier, timestamp, ancillaryData);
        }

        return _getRequest(msg.sender, identifier, timestamp, ancillaryData).resolvedPrice;
    }

    /**
     * @notice Attempts to settle an outstanding price request. Will revert if it isn't settleable.
     * @param requester sender of the initial price request.
     * @param identifier price identifier to identify the existing request.
     * @param timestamp timestamp to identify the existing request.
     * @param ancillaryData ancillary data of the price being requested.
     * @return payout the amount that the "winner" (proposer or disputer) receives on settlement. This amount includes
     * the returned bonds as well as additional rewards.
     */
    function settle(address requester, bytes32 identifier, uint256 timestamp, bytes memory ancillaryData)
        external
        override
        nonReentrant
        returns (uint256 payout)
    {
        return _settle(requester, identifier, timestamp, ancillaryData);
    }

    /**
     * @notice Gets the current data structure containing all information about a price request.
     * @param requester sender of the initial price request.
     * @param identifier price identifier to identify the existing request.
     * @param timestamp timestamp to identify the existing request.
     * @param ancillaryData ancillary data of the price being requested.
     * @return the Request data structure.
     */
    function getRequest(address requester, bytes32 identifier, uint256 timestamp, bytes memory ancillaryData)
        public
        view
        override
        nonReentrantView
        returns (Request memory)
    {
        return _getRequest(requester, identifier, timestamp, ancillaryData);
    }

    /**
     * @notice Computes the current state of a price request. See the State enum for more details.
     * @param requester sender of the initial price request.
     * @param identifier price identifier to identify the existing request.
     * @param timestamp timestamp to identify the existing request.
     * @param ancillaryData ancillary data of the price being requested.
     * @return the State.
     */
    function getState(address requester, bytes32 identifier, uint256 timestamp, bytes memory ancillaryData)
        public
        view
        override
        nonReentrantView
        returns (State)
    {
        return _getState(requester, identifier, timestamp, ancillaryData);
    }

    /**
     * @notice Checks if a given request has resolved, expired or been settled (i.e the optimistic oracle has a price).
     * @param requester sender of the initial price request.
     * @param identifier price identifier to identify the existing request.
     * @param timestamp timestamp to identify the existing request.
     * @param ancillaryData ancillary data of the price being requested.
     * @return boolean indicating true if price exists and false if not.
     */
    function hasPrice(address requester, bytes32 identifier, uint256 timestamp, bytes memory ancillaryData)
        public
        view
        override
        nonReentrantView
        returns (bool)
    {
        State state = _getState(requester, identifier, timestamp, ancillaryData);
        return state == State.Settled || state == State.Resolved || state == State.Expired;
    }

    /**
     * @notice Generates stamped ancillary data in the format that it would be used in the case of a price dispute.
     * @param ancillaryData ancillary data of the price being requested.
     * @param requester sender of the initial price request.
     * @return the stamped ancillary bytes.
     */
    function stampAncillaryData(bytes memory ancillaryData, address requester)
        public
        pure
        override
        returns (bytes memory)
    {
        return _stampAncillaryData(ancillaryData, requester);
    }

    function _getId(address requester, bytes32 identifier, uint256 timestamp, bytes memory ancillaryData)
        internal
        pure
        returns (bytes32)
    {
        return keccak256(abi.encodePacked(requester, identifier, timestamp, ancillaryData));
    }

    function _settle(address requester, bytes32 identifier, uint256 timestamp, bytes memory ancillaryData)
        private
        returns (uint256 payout)
    {
        State state = _getState(requester, identifier, timestamp, ancillaryData);

        // Set it to settled so this function can never be entered again.
        Request storage request = _getRequest(requester, identifier, timestamp, ancillaryData);
        request.settled = true;

        if (state == State.Expired) {
            // In the expiry case, just pay back the proposer's bond and final fee along with the reward.
            request.resolvedPrice = request.proposedPrice;
            payout = request.requestSettings.bond + request.finalFee + request.reward;
            request.currency.safeTransfer(request.proposer, payout);
        } else if (state == State.Resolved) {
            // In the Resolved case, pay either the disputer or the proposer the entire payout (+ bond and reward).
            request.resolvedPrice = _getOracle().getPrice(
                identifier,
                _getTimestampForDvmRequest(request, timestamp),
                _stampAncillaryData(ancillaryData, requester)
            );
            bool disputeSuccess = request.resolvedPrice != request.proposedPrice;
            uint256 bond = request.requestSettings.bond;

            // Unburned portion of the loser's bond = 1 - burned bond.
            uint256 unburnedBond = bond - _computeBurnedBond(request);

            // Winner gets:
            // - Their bond back.
            // - The unburned portion of the loser's bond.
            // - Their final fee back.
            // - The request reward (if not already refunded -- if refunded, it will be set to 0).
            payout = bond + unburnedBond + request.finalFee + request.reward;
            request.currency.safeTransfer(disputeSuccess ? request.disputer : request.proposer, payout);
        } else {
            revert("_settle: not settleable");
        }

        emit Settle(
            requester,
            request.proposer,
            request.disputer,
            identifier,
            timestamp,
            ancillaryData,
            request.resolvedPrice,
            payout
        );

        // Temporarily disable the re-entrancy guard early to allow the caller to take an OO-related action inside this callback.
        _startReentrantGuardDisabled();
        // Callback.
        if (address(requester).isContract() && request.requestSettings.callbackOnPriceSettled) {
            OptimisticRequester(requester).priceSettled(identifier, timestamp, ancillaryData, request.resolvedPrice);
        }
        _endReentrantGuardDisabled();
    }

    function _getRequest(address requester, bytes32 identifier, uint256 timestamp, bytes memory ancillaryData)
        internal
        view
        returns (Request storage)
    {
        return requests[_getId(requester, identifier, timestamp, ancillaryData)];
    }

    function _computeBurnedBond(Request storage request) private view returns (uint256) {
        // burnedBond = floor(bond / 2)
        return request.requestSettings.bond / 2;
    }

    function _validateLiveness(uint256 _liveness) internal view virtual {
        require(_liveness < 5200 weeks, "Liveness too large");
        require(_liveness > 0, "Liveness cannot be 0");
    }

    function _getState(address requester, bytes32 identifier, uint256 timestamp, bytes memory ancillaryData)
        internal
        view
        returns (State)
    {
        Request storage request = _getRequest(requester, identifier, timestamp, ancillaryData);

        if (address(request.currency) == address(0)) return State.Invalid;

        if (request.proposer == address(0)) return State.Requested;

        if (request.settled) return State.Settled;

        if (request.disputer == address(0)) {
            return request.expirationTime <= getCurrentTime() ? State.Expired : State.Proposed;
        }

        return _getOracle().hasPrice(
            identifier, _getTimestampForDvmRequest(request, timestamp), _stampAncillaryData(ancillaryData, requester)
        ) ? State.Resolved : State.Disputed;
    }

    function _getOracle() internal view returns (OracleAncillaryInterface) {
        return OracleAncillaryInterface(finder.getImplementationAddress(OracleInterfaces.Oracle));
    }

    function _getCollateralWhitelist() internal view returns (AddressWhitelist) {
        return AddressWhitelist(finder.getImplementationAddress(OracleInterfaces.CollateralWhitelist));
    }

    function _getStore() internal view returns (StoreInterface) {
        return StoreInterface(finder.getImplementationAddress(OracleInterfaces.Store));
    }

    function _getIdentifierWhitelist() internal view returns (IdentifierWhitelistInterface) {
        return IdentifierWhitelistInterface(finder.getImplementationAddress(OracleInterfaces.IdentifierWhitelist));
    }

    function _getTimestampForDvmRequest(Request storage request, uint256 requestTimestamp)
        internal
        view
        returns (uint256)
    {
        if (request.requestSettings.eventBased) {
            uint256 liveness =
                request.requestSettings.customLiveness != 0 ? request.requestSettings.customLiveness : defaultLiveness;
            return request.expirationTime - liveness;
        } else {
            return requestTimestamp;
        }
    }

    /**
     * @dev We don't handle specifically the case where `ancillaryData` is not already readily translateable in utf8.
     * For those cases, we assume that the client will be able to strip out the utf8-translateable part of the
     * ancillary data that this contract stamps.
     */
    function _stampAncillaryData(bytes memory ancillaryData, address requester) internal pure returns (bytes memory) {
        // Since this contract will be the one to formally submit DVM price requests, its useful for voters to know who
        // the original requester was.
        return AncillaryData.appendKeyValueAddress(ancillaryData, "ooRequester", requester);
    }

    function getCurrentTime() public view override returns (uint256) {
        return block.timestamp;
    }

    /**
     * @dev Reserve storage slots for future versions of this base contract to add state variables without affecting the
     * storage layout of child contracts. Decrement the size of __gap whenever state variables are added. This is at the
     * bottom of contract to make sure its always at the end of storage.
     * See https://docs.openzeppelin.com/upgrades-plugins/writing-upgradeable#storage-gaps
     */
    uint256[998] private __gap;
}<|MERGE_RESOLUTION|>--- conflicted
+++ resolved
@@ -18,17 +18,10 @@
 
 import {OptimisticOracleV2Interface} from "../interfaces/OptimisticOracleV2Interface.sol";
 
-<<<<<<< HEAD
-import {LockableUpgradeable} from "../../common/implementation/LockableUpgradeable.sol";
-import {FixedPoint} from "../../common/implementation/FixedPoint.sol";
-import {AncillaryData} from "@uma/contracts/common/implementation/AncillaryData.sol";
-=======
 import {AddressLegacy} from "../../common/implementation/AddressLegacy.sol";
->>>>>>> 27cf2d06
 import {AddressWhitelist} from "../../common/implementation/AddressWhitelist.sol";
 import {FixedPoint} from "../../common/implementation/FixedPoint.sol";
-import {Lockable} from "../../common/implementation/Lockable.sol";
-import {Testable} from "../../common/implementation/Testable.sol";
+import {LockableUpgradeable} from "../../common/implementation/LockableUpgradeable.sol";
 import {StoreInterface} from "../../data-verification-mechanism/interfaces/StoreInterface.sol";
 
 /**
@@ -71,17 +64,12 @@
  * @title Optimistic Oracle.
  * @notice Pre-DVM escalation contract that allows faster settlement.
  */
-<<<<<<< HEAD
-contract OptimisticOracleV2 is OptimisticOracleV2Interface, UUPSUpgradeable, LockableUpgradeable {
-=======
 contract OptimisticOracleV2 is
     OptimisticOracleV2Interface,
     UUPSUpgradeable,
     AccessControlDefaultAdminRulesUpgradeable,
-    Testable,
-    Lockable
+    LockableUpgradeable
 {
->>>>>>> 27cf2d06
     using SafeERC20 for IERC20;
     using AddressLegacy for address;
 
@@ -109,16 +97,8 @@
      * @param _liveness default liveness applied to each price request.
      * @param _finderAddress finder to use to get addresses of DVM contracts.
      */
-<<<<<<< HEAD
-    function initialize(uint256 _liveness, address _finderAddress) external initializer {
-        __OptimisticOracleV2_init(_liveness, _finderAddress);
-=======
-    function initialize(uint256 _liveness, address _finderAddress, address _timerAddress, address upgradeAdmin)
-        external
-        initializer
-    {
-        __OptimisticOracleV2_init(_liveness, _finderAddress, _timerAddress, upgradeAdmin);
->>>>>>> 27cf2d06
+    function initialize(uint256 _liveness, address _finderAddress, address upgradeAdmin) external initializer {
+        __OptimisticOracleV2_init(_liveness, _finderAddress, upgradeAdmin);
     }
 
     /**
@@ -126,22 +106,13 @@
      * @param _liveness default liveness applied to each price request.
      * @param _finderAddress finder to use to get addresses of DVM contracts.
      */
-<<<<<<< HEAD
-    function __OptimisticOracleV2_init(uint256 _liveness, address _finderAddress) internal onlyInitializing {
-        __UUPSUpgradeable_init();
-        __LockableUpgradeable_init();
-=======
-    function __OptimisticOracleV2_init(
-        uint256 _liveness,
-        address _finderAddress,
-        address _timerAddress,
-        address upgradeAdmin
-    ) internal onlyInitializing {
+    function __OptimisticOracleV2_init(uint256 _liveness, address _finderAddress, address upgradeAdmin)
+        internal
+        onlyInitializing
+    {
         __UUPSUpgradeable_init();
         __AccessControlDefaultAdminRules_init(3 days, upgradeAdmin); // Initialize `DEFAULT_ADMIN_ROLE`, and by extension, `UPGRADE_ADMIN_ROLE`
-        __Testable_init(_timerAddress);
-        __Lockable_init();
->>>>>>> 27cf2d06
+        __LockableUpgradeable_init();
         __OptimisticOracleV2_init_unchained(_liveness, _finderAddress);
     }
 
